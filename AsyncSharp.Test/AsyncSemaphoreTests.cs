--- conflicted
+++ resolved
@@ -202,11 +202,7 @@
         }
 
         [Fact]
-<<<<<<< HEAD
         public async Task WaitAsync_Timeout()
-=======
-        public async Task WaitAsync_Timeout_Success()
->>>>>>> 7e8abd90
         {
             var startTime = DateTime.UtcNow;
             var semaphore = new AsyncSemaphore(0, 1);
